--- conflicted
+++ resolved
@@ -11,9 +11,5 @@
 # Python egg metadata, regenerated from source files by setuptools.
 *.egg-info
 
-<<<<<<< HEAD
 .idea/
 dataset-collection/data/
-=======
-.idea/
->>>>>>> 392dfe93
